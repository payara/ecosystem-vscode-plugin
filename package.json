--- conflicted
+++ resolved
@@ -206,15 +206,11 @@
 					"when": "never"
 				},
 				{
-<<<<<<< HEAD
 					"command": "payara.server.credential",
 					"when": "never"
 				},
 				{
-					"command": "payara.server.rename.context",
-=======
 					"command": "payara.server.log.open",
->>>>>>> 15ae08a6
 					"when": "never"
 				},
 				{
@@ -290,16 +286,12 @@
 					"group": "update@5"
 				},
 				{
-<<<<<<< HEAD
 					"command": "payara.server.credential",
 					"when": "viewItem == loadingPayara || viewItem == runningPayara || viewItem == stoppedPayara",
 					"group": "update@6"
 				},
 				{
-					"command": "payara.server.console.open.context",
-=======
 					"command": "payara.server.console.open",
->>>>>>> 15ae08a6
 					"when": "viewItem == loadingPayara || viewItem == runningPayara || viewItem == stoppedPayara",
 					"group": "view@6"
 				},
