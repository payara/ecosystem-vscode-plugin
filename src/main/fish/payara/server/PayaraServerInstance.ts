--- conflicted
+++ resolved
@@ -50,13 +50,11 @@
 
     private logStream: ChildProcess | null = null;
 
-<<<<<<< HEAD
     private username: string = ServerUtils.DEFAULT_USERNAME;
     private password: string = ServerUtils.DEFAULT_PASSWORD;
     private securityEnabled: boolean = false;
-=======
+
     private jdkHome: string | null = null;
->>>>>>> 3e6611ca
 
     private applicationInstances: Array<ApplicationInstance> = new Array<ApplicationInstance>();
 
@@ -82,7 +80,6 @@
         return this.domainName;
     }
 
-<<<<<<< HEAD
     public getUsername(): string {
         return this.username;
     }
@@ -105,7 +102,8 @@
 
     public setSecurityEnabled(securityEnabled: boolean) {
         this.securityEnabled = securityEnabled;
-=======
+    }
+
     public getJDKHome(): string | undefined {
         if(this.jdkHome === null) {
             return JDKVersion.getDefaultJDKHome();
@@ -115,7 +113,6 @@
 
     public setJDKHome(jdkHome: string) {
         this.jdkHome = jdkHome;
->>>>>>> 3e6611ca
     }
 
     public getServerRoot(): string {
