--- conflicted
+++ resolved
@@ -36,18 +36,10 @@
 
     public startServer(payaraServer: PayaraServerInstance, debug: boolean): ChildProcess {
         let serverName: string = payaraServer.getName();
-<<<<<<< HEAD
-        let jvmConfigReader: JvmConfigReader = new JvmConfigReader(payaraServer.getDomainXmlPath(), PayaraServerInstance.DAS_NAME);
+        let jvmConfigReader: JvmConfigReader = new JvmConfigReader(payaraServer.getDomainXmlPath(), ServerUtils.DAS_NAME);
 
         let javaHome: string | undefined = payaraServer.getJDKHome();
         if (!javaHome) {
-=======
-        let jvmConfigReader: JvmConfigReader = new JvmConfigReader(payaraServer.getDomainXmlPath(), ServerUtils.DAS_NAME);
-        let javaVersion: JDKVersion | undefined = JDKVersion.getDefaultJDKVersion();
-        let javaHome: string | undefined = JDKVersion.getDefaultJDKHome();
-        let optList: Array<string> = new Array<string>();
-        if (!javaVersion || !javaHome) {
->>>>>>> 15ae08a6
             throw new Error("Java home path not found.");
         }
         let javaVersion: JDKVersion | undefined = JDKVersion.getJDKVersion(javaHome);
