--- conflicted
+++ resolved
@@ -33,11 +33,7 @@
 import { PayaraServerInstance, InstanceState } from './PayaraServerInstance';
 import { JvmConfigReader } from './start/JvmConfigReader';
 import { JDKVersion } from './start/JDKVersion';
-<<<<<<< HEAD
-import { QuickPickItem, CancellationToken, Uri, OutputChannel, OpenDialogOptions, QuickPick, workspace, InputBox } from 'vscode';
-=======
-import { QuickPickItem, CancellationToken, Uri, OutputChannel, QuickInputButton, OpenDialogOptions, workspace, InputBox } from 'vscode';
->>>>>>> 3e6611ca
+import { QuickPickItem, CancellationToken, Uri, OutputChannel, QuickPick, QuickInputButton, OpenDialogOptions, workspace, InputBox } from 'vscode';
 import { JvmOption } from './start/JvmOption';
 import { StringUtils } from './tooling/utils/StringUtils';
 import { ServerUtils } from './tooling/utils/ServerUtils';
@@ -592,7 +588,6 @@
         payaraServer.dispose();
     }
 
-<<<<<<< HEAD
     public async updateCredential(payaraServer: PayaraServerInstance): Promise<void> {
         let state: Partial<State> = {
             username: payaraServer.getUsername(),
@@ -609,7 +604,7 @@
                 }
             )
         );
-=======
+
     public async updateJDKHome(payaraServer: PayaraServerInstance): Promise<void> {
         let validateInput: (value: string) => any = path => {
             let errorMessage = 'Invalid JDK Home path.';
@@ -686,7 +681,6 @@
                     vscode.window.showInformationMessage('JDK Home [' + payaraServer.getJDKHome() + '] updated successfully.');
                 }
             });
->>>>>>> 3e6611ca
     }
 
     public async openConsole(payaraServer: PayaraServerInstance): Promise<void> {
