--- conflicted
+++ resolved
@@ -32,11 +32,7 @@
 import { PayaraServerInstance, InstanceState } from './PayaraServerInstance';
 import { JvmConfigReader } from './start/JvmConfigReader';
 import { JDKVersion } from './start/JDKVersion';
-<<<<<<< HEAD
-import { QuickPickItem, CancellationToken, Uri, OutputChannel, OpenDialogOptions } from 'vscode';
-=======
-import { QuickPickItem, CancellationToken, Uri, OutputChannel, workspace, InputBox } from 'vscode';
->>>>>>> 15ae08a6
+import { QuickPickItem, CancellationToken, Uri, OutputChannel, OpenDialogOptions, workspace, InputBox } from 'vscode';
 import { JvmOption } from './start/JvmOption';
 import { StringUtils } from './tooling/utils/StringUtils';
 import { ServerUtils } from './tooling/utils/ServerUtils';
@@ -446,9 +442,6 @@
         }
     }
 
-<<<<<<< HEAD
-    public async startServer(payaraServer: PayaraServerInstance, debug: boolean): Promise<void> {
-=======
     private isValidServerPath(serverPath: string): boolean {
         const payaraApiExists: boolean = fse.pathExistsSync(path.join(serverPath, 'glassfish', 'bin', 'asadmin'));
         const asadminFileExists: boolean = fse.pathExistsSync(path.join(serverPath, 'bin', 'asadmin'));
@@ -456,7 +449,6 @@
     }
 
     public async startServer(payaraServer: PayaraServerInstance, debug: boolean, callback?: (status: boolean) => any): Promise<void> {
->>>>>>> 15ae08a6
         if (!payaraServer.isStopped()) {
             vscode.window.showErrorMessage('Payara Server instance already running.');
             return;
