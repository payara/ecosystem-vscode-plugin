'use strict';

/*
 * Copyright (c) 2020 Payara Foundation and/or its affiliates and others.
 * All rights reserved.
 *
 * This program and the accompanying materials are made available under the
 * terms of the Eclipse Public License v. 2.0, which is available at
 * http://www.eclipse.org/legal/epl-2.0.
 *
 * This Source Code may also be made available under the following Secondary
 * Licenses when the conditions for such availability set forth in the
 * Eclipse Public License v. 2.0 are satisfied: GNU General Public License,
 * version 2 with the GNU Classpath Exception, which is available at
 * https://www.gnu.org/software/classpath/license.html.
 *
 * SPDX-License-Identifier: EPL-2.0 OR GPL-2.0 WITH Classpath-exception-2.0
 */

import * as vscode from 'vscode';
import * as _ from "lodash";
import * as path from "path";
import * as open from "open";
import * as xml2js from "xml2js";
import * as fs from "fs";
import * as tmp from "tmp";
import * as fse from "fs-extra";
import * as cp from 'child_process';
import * as isPort from 'validator/lib/isPort';
import * as ui from "./../../../UI";
import { PayaraInstanceProvider } from "./PayaraInstanceProvider";
import { PayaraServerInstance, InstanceState } from './PayaraServerInstance';
import { JvmConfigReader } from './start/JvmConfigReader';
import { JDKVersion } from './start/JDKVersion';
import { QuickPickItem, CancellationToken, Uri, OutputChannel, workspace, InputBox } from 'vscode';
import { JvmOption } from './start/JvmOption';
import { StringUtils } from './tooling/utils/StringUtils';
import { ServerUtils } from './tooling/utils/ServerUtils';
import { JavaUtils } from './tooling/utils/JavaUtils';
import { StartTask } from './start/StartTask';
import { ChildProcess } from 'child_process';
import { RestEndpoints } from './endpoints/RestEndpoints';
import { URL } from 'url';
import { ApplicationInstance } from '../project/ApplicationInstance';
import { IncomingMessage } from 'http';
import { Build } from '../project/Build';
import { BuildSupport } from '../project/BuildSupport';
import { DeploymentSupport } from '../project/DeploymentSupport';
import { MyButton } from './../../../UI';
import { FileResult } from 'tmp';

export class PayaraInstanceController {

    private outputChannel: OutputChannel;

    constructor(
        private context: vscode.ExtensionContext,
        private instanceProvider: PayaraInstanceProvider,
        private extensionPath: string) {
        this.init();
        this.outputChannel = vscode.window.createOutputChannel("payara");
    }

    private async init(): Promise<void> {
        let instances: any = this.instanceProvider.readServerConfig();
        instances.forEach((instance: any) => {
            let payaraServer: PayaraServerInstance = new PayaraServerInstance(
                instance.name, instance.path, instance.domainName
            );
            this.instanceProvider.addServer(payaraServer);
            payaraServer.checkAliveStatusUsingJPS(() => {
                payaraServer.connectOutput();
                payaraServer.setStarted(true);
                this.refreshServerList();
            });
        });
        this.refreshServerList();
    }

    public async addServer(): Promise<void> {
        let controller = this;
        ui.MultiStepInput.run(
            input => this.selectServer(input,
                {},
                state => {
                    if (!state.name) {
                        vscode.window.showErrorMessage('server name is invalid');
                    } else if (!state.path) {
                        vscode.window.showErrorMessage('selected server path is invalid');
                    } else if (!state.domainName) {
                        vscode.window.showErrorMessage('domain name is invalid');
                    } else {
                        let serverName = state.name;
                        let serverPath = state.path;
                        let domainName = state.domainName;

                        let registerServer = () => {
                            let payaraServer = new PayaraServerInstance(serverName, serverPath, domainName);
                            this.instanceProvider.addServer(payaraServer);
                            this.refreshServerList();
                            payaraServer.checkAliveStatusUsingJPS(() => {
                                payaraServer.connectOutput();
                                payaraServer.setStarted(true);
                                this.refreshServerList();
                            });
                        };
                        if (state.newDomain) {
                            controller.createDomain(
                                registerServer,
                                serverName,
                                serverPath,
                                domainName,
                                state.adminPort,
                                state.httpPort,
                                state.username,
                                state.password
                            );
                        } else {
                            registerServer();
                        }
                    }
                })
        );
    }

    private DEFAULT_USERNAME: string = 'admin';
    private DEFAULT_PASSWORD: string = '';
    private MASTER_PASSWORD: string = 'changeit';
    private DEFAULT_ADMIN_PORT: string = '4848';
    private DEFAULT_HTTP_PORT: string = '8080';

    private async createDomain(
        callback: () => any,
        serverName: string,
        serverPath: string,
        domainName: string,
        adminPort?: string,
        instancePort?: string,
        username?: string,
        password?: string) {

        let passwordFile: FileResult;
        if (!adminPort) {
            adminPort = this.DEFAULT_ADMIN_PORT;
        }
        if (!instancePort) {
            instancePort = this.DEFAULT_HTTP_PORT;
        }
        if (!username) {
            username = this.DEFAULT_USERNAME;
        }
        if (!password) {
            password = this.DEFAULT_PASSWORD;
        }
        let javaHome: string | undefined = JDKVersion.getDefaultJDKHome();
        if (!javaHome) {
            throw new Error("Java home path not found.");
        }
        let javaVmExe: string = JavaUtils.javaVmExecutableFullPath(javaHome);
        let args: Array<string> = new Array<string>();
        args.push("-client");
        args.push("-jar");
        args.push(path.join(serverPath, "glassfish", "modules", "admin-cli.jar"));
        args.push("create-domain");
        args.push("--user");
        args.push(username);
        if (password === '') {
            args.push("--nopassword");
        } else {
            passwordFile = this.createTempPasswordFile(password);
            args.push("--passwordfile");
            args.push(passwordFile.name);
        }
        args.push("--domaindir");
        args.push(path.join(serverPath, "glassfish", "domains"));
        args.push("--adminport");
        args.push(adminPort);
        args.push("--instanceport");
        args.push(instancePort);
        args.push(domainName);
        let process: ChildProcess = cp.spawn(javaVmExe, args, { cwd: serverPath });
        if (process.pid) {
            this.outputChannel.show(false);
            this.outputChannel.append('Running the create-domain asadmin command ... \n');
            let logCallback = (data: string | Buffer): void => this.outputChannel.append(data.toString());
            if (process.stdout !== null) {
                process.stdout.on('data', logCallback);
            }
            if (process.stderr !== null) {
                process.stderr.on('data', logCallback);
            }
            process.on('error', (err: Error) => {
                console.log('error: ' + err.message);
            });
            process.on('exit', (code: number) => {
                if (code === 0) {
                    callback();
                } else {
                    vscode.window.showErrorMessage('Command create-domain execution failed.');
                }
                if (passwordFile) {
                    passwordFile.removeCallback();
                }
            });
        }
    }

    private createTempPasswordFile(password: string): FileResult {
        var tmpFile = tmp.fileSync({ prefix: 'payara-password-', postfix: '.txt' });
        console.log('File: ', tmpFile.name);
        let content = "AS_ADMIN_ADMINPASSWORD=" + password + '\n'; // to create domain
        content += "AS_ADMIN_PASSWORD=" + password + '\n'; // to start domain
        content += "AS_ADMIN_MASTERPASSWORD=" + this.MASTER_PASSWORD;
        if (fs.existsSync(tmpFile.name)) {
            fs.writeFileSync(tmpFile.name, content);
        }
        return tmpFile;
    }

    private async selectServer(input: ui.MultiStepInput, state: Partial<State>, callback: (n: Partial<State>) => any) {

        const fileUris = await vscode.window.showOpenDialog({
            defaultUri: vscode.workspace.rootPath ? vscode.Uri.file(vscode.workspace.rootPath) : undefined,
            canSelectFiles: false,
            canSelectFolders: true,
            canSelectMany: false,
            openLabel: 'Select Payara Server'
        });
        const serverPaths: vscode.Uri[] = fileUris ? fileUris : [] as vscode.Uri[];
        if (_.isEmpty(serverPaths)
            || !serverPaths[0].fsPath
            || !this.isValidServerPath(serverPaths[0].fsPath)) {
            vscode.window.showErrorMessage("Selected Payara Server path is invalid.");
        }
        state.path = serverPaths[0].fsPath;
        return (input: ui.MultiStepInput) => this.serverName(input, state, callback);
    }

    private async serverName(input: ui.MultiStepInput, state: Partial<State>, callback: (n: Partial<State>) => any) {
        const title = 'Register Payara Server';
        let serverPath: string = state.path ? state.path : '';
        let defaultServerName: string = path.basename(serverPath);
        let serverName = await input.showInputBox({
            title: title,
            step: 2,
            totalSteps: 3,
            value: state.name || defaultServerName,
            prompt: 'Enter a unique name for the server',
            placeHolder: 'Payara Server name',
            validate: name => this.validateServerName(name, this.instanceProvider),
            shouldResume: this.shouldResume
        });

        state.name = serverName ? serverName : defaultServerName;
        return (input: ui.MultiStepInput) => this.selectDomain(input, state, callback);
    }

    private async selectDomain(input: ui.MultiStepInput, state: Partial<State>, callback: (n: Partial<State>) => any) {
        if (!state.path) {
            return;
        }
        let domainsDir: Array<string> = fse.readdirSync(
            path.join(state.path, 'glassfish', 'domains')
        );
        state.domains = domainsDir.map(label => ({ label }));

        const createDomainButton = new MyButton({
            dark: Uri.file(this.context.asAbsolutePath('resources/theme/dark/add.svg')),
            light: Uri.file(this.context.asAbsolutePath('resources/theme/light/add.svg')),
        }, 'Create new Payara Server Domain');
        const pick = await input.showQuickPick({
            title: 'Register Payara Server',
            step: 3,
            totalSteps: 3,
            placeholder: 'Select an existing domain.',
            items: state.domains ? state.domains : [],
            activeItem: typeof state.domainName !== 'string' ? state.domainName : undefined,
            buttons: [createDomainButton],
            shouldResume: this.shouldResume
        });
        if (pick instanceof ui.MyButton) {
            return (input: ui.MultiStepInput) => this.domainRegistration(input, state, domainsDir, callback);
        }

        state.domainName = pick.label;
        callback(state);
    }

    private async validateServerName(name: string, instanceProvider: PayaraInstanceProvider): Promise<string | undefined> {
        if (_.isEmpty(name)) {
            return 'Server name cannot be empty';
        } else if (instanceProvider.getServerByName(name)) {
            return 'Payara Server already exist with the given name, please re-enter';
        }
        return undefined;
    }

    private async validateDomainName(name: string, existingDomainsDir: Array<string>): Promise<string | undefined> {
        if (_.isEmpty(name)) {
            return 'Domain name cannot be empty.';
        } else if (!/[a-zA-Z0-9_-]+$/.test(name)) {
            return 'Please enter the valid Domain name.';
        } else if (existingDomainsDir.indexOf(name) > -1) {
            return 'Domain already exist, please enter a unique name.';
        }
        return undefined;
    }

    private async validateUserName(name: string): Promise<string | undefined> {
        if (_.isEmpty(name)) {
            return 'Username cannot be empty.';
        }
        return undefined;
    }

    private async validatePort(port: string): Promise<string | undefined> {
        if (!isPort.default(port)) {
            return 'Please enter a valid port number.';
        }
        return undefined;
    }

    private async domainRegistration(input: ui.MultiStepInput, state: Partial<State>, existingDomainsDir: Array<string>, callback: (n: Partial<State>) => any) {
        let step: number = 4;
        let totalSteps: number = 6;
        let serverPath: string = state.path ? state.path : '';
        let defaultServerName: string = path.basename(serverPath);
        let domainName = await input.showInputBox({
            title: 'Domain name',
            step: step,
            totalSteps: totalSteps,
            value: '',
            prompt: 'Enter the new domain name',
            placeHolder: 'Payara Server domain name',
            validate: value => this.validateDomainName(value, existingDomainsDir),
            shouldResume: this.shouldResume
        });

        state.domainName = domainName;
        state.newDomain = true;

        let decision = await input.showQuickPick({
            title: 'Use Default ports?',
            step: ++step,
            totalSteps: totalSteps,
            placeholder: 'Default admin port (4848) and http port (8080)',
            items: [{ label: 'Yes' }, { label: 'No' }],
            activeItem: { label: 'Yes' },
            shouldResume: this.shouldResume
        });
        if (decision.label === 'No') {
            totalSteps += 2;
            let adminPort = await input.showInputBox({
                title: 'Admin Port',
                step: ++step,
                totalSteps: totalSteps,
                value: '4848',
                prompt: 'Enter the admin port',
                placeHolder: 'Enter the admin port 4848',
                validate: value => this.validatePort(value),
                shouldResume: this.shouldResume
            });
            let httpPort = await input.showInputBox({
                title: 'Http Port',
                step: ++step,
                totalSteps: totalSteps,
                value: '8080',
                prompt: 'Enter the http port',
                placeHolder: 'Enter the http port 8080',
                validate: value => this.validatePort(value),
                shouldResume: this.shouldResume
            });
            state.adminPort = adminPort;
            state.httpPort = httpPort;
        }

        decision = await input.showQuickPick({
            title: 'Use Default credentials?',
            step: ++step,
            totalSteps: totalSteps,
            placeholder: 'Default username (admin) and password (empty)',
            items: [{ label: 'Yes' }, { label: 'No' }],
            activeItem: { label: 'Yes' },
            shouldResume: this.shouldResume
        });
        if (decision.label === 'Yes') {
            callback(state);
        } else {
            totalSteps += 2;
            state.username = await input.showInputBox({
                title: 'Username',
                step: ++step,
                totalSteps: totalSteps,
                value: 'admin',
                prompt: 'Enter the username',
                placeHolder: 'Enter the username e.g admin',
                validate: (value: string) => this.validateUserName(value),
                shouldResume: this.shouldResume
            });
            const passwordBox = vscode.window.createInputBox();
            passwordBox.title = 'Password';
            passwordBox.step = ++step;
            passwordBox.totalSteps = totalSteps;
            passwordBox.value = '';
            passwordBox.prompt = 'Enter the password';
            passwordBox.placeholder = 'Enter the password';
            passwordBox.password = true;
            passwordBox.show();
            passwordBox.onDidAccept(async () => {
                state.password = passwordBox.value;
                callback(state);
            });
        }
    }

    private isValidServerPath(serverPath: string): boolean {
        const payaraApiExists: boolean = fse.pathExistsSync(path.join(serverPath, 'glassfish', 'bin', 'asadmin'));
        const asadminFileExists: boolean = fse.pathExistsSync(path.join(serverPath, 'bin', 'asadmin'));
        return payaraApiExists && asadminFileExists;
    }

    public async startServer(payaraServer: PayaraServerInstance, debug: boolean, callback?: (status: boolean) => any): Promise<void> {
        if (!payaraServer.isStopped()) {
            vscode.window.showErrorMessage('Payara Server instance already running.');
            return;
        }
        let process: ChildProcess = new StartTask().startServer(payaraServer, debug);
        if (process.pid) {
            payaraServer.setDebug(debug);
            payaraServer.setState(InstanceState.LODING);
            this.refreshServerList();
            payaraServer.getOutputChannel().show(false);
            let logCallback = (data: string | Buffer): void => payaraServer.getOutputChannel().append(data.toString());
            if (process.stdout !== null) {
                process.stdout.on('data', logCallback);
            }
            if (process.stderr !== null) {
                process.stderr.on('data', logCallback);
            }
            process.on('error', (err: Error) => {
                console.log('error: ' + err.message);
            });
            process.on('exit', (code: number) => {
                if (!payaraServer.isRestarting()) {
                    payaraServer.setStarted(false);
                    this.refreshServerList();
                }
            });
            payaraServer.checkAliveStatusUsingRest(
                async () => {
                    payaraServer.setStarted(true);
                    this.refreshServerList();
                    payaraServer.reloadApplications();
                    if (callback) {
                        callback(true);
                    }
                },
                async () => {
                    payaraServer.setStarted(false);
                    this.refreshServerList();
                    if (callback) {
                        callback(false);
                    }
                    vscode.window.showErrorMessage('Unable to start the Payara Server.');
                });
        }
    }

    public async restartServer(payaraServer: PayaraServerInstance, debug: boolean, callback?: (status: boolean) => any): Promise<void> {
        if (payaraServer.isStopped()) {
            vscode.window.showErrorMessage('Payara Server instance not running.');
            return;
        }
        let endpoints: RestEndpoints = new RestEndpoints(payaraServer);
        let query: string = '?debug=' + debug;
        endpoints.invoke("restart-domain", async (res) => {
            if (res.statusCode === 200) {
<<<<<<< HEAD
=======
                payaraServer.connectOutput();
                payaraServer.setDebug(debug);
>>>>>>> 15ae08a6
                payaraServer.setState(InstanceState.RESTARTING);
                this.refreshServerList();
                payaraServer.getOutputChannel().show(false);
                payaraServer.checkAliveStatusUsingRest(
                    async () => {
                        payaraServer.connectOutput();
                        payaraServer.setStarted(true);
                        this.refreshServerList();
<<<<<<< HEAD
=======
                        payaraServer.connectOutput();
                        if (callback) {
                            callback(true);
                        }
>>>>>>> 15ae08a6
                    },
                    async () => {
                        payaraServer.disconnectOutput();
                        payaraServer.setStarted(false);
                        this.refreshServerList();
                        if (callback) {
                            callback(false);
                        }
                        vscode.window.showErrorMessage('Unable to restart the Payara Server.');
                    }
                );
                payaraServer.checkAliveStatusUsingJPS(
                    async () => {
                        payaraServer.connectOutput();
                    }
                );
            } else {
                vscode.window.showErrorMessage('Unable to restart the Payara Server.');
            }
        });
    }

    public async stopServer(payaraServer: PayaraServerInstance): Promise<void> {
        if (payaraServer.isStopped()) {
            vscode.window.showErrorMessage('Payara Server instance not running.');
            return;
        }
        let endpoints: RestEndpoints = new RestEndpoints(payaraServer);
        endpoints.invoke("stop-domain", async res => {
            if (res.statusCode === 200) {
                payaraServer.setState(InstanceState.STOPPED);
                payaraServer.setDebug(false);
                await new Promise(res => setTimeout(res, 2000));
                this.refreshServerList();
                payaraServer.disconnectOutput();
            }
        });
    }

    public async renameServer(payaraServer: PayaraServerInstance): Promise<void> {
        if (payaraServer) {
            await vscode.window.showInputBox({
                value: payaraServer.getName(),
                prompt: 'Enter a unique name for the server',
                placeHolder: 'Payara Server name',
                validateInput: name => this.validateServerName(name, this.instanceProvider)
            }).then(newName => {
                if (newName) {
                    payaraServer.setName(newName);
                    this.instanceProvider.updateServerConfig();
                    this.refreshServerList();
                }
            });
        }
    }

    public async removeServer(payaraServer: PayaraServerInstance): Promise<void> {
        this.instanceProvider.removeServer(payaraServer);
        this.refreshServerList();
        payaraServer.dispose();
    }

    public async openConsole(payaraServer: PayaraServerInstance): Promise<void> {
        open(new URL("http://localhost:" + payaraServer.getAdminPort()).toString());
    }

    public async openLog(payaraServer: PayaraServerInstance): Promise<void> {
        payaraServer.getOutputChannel().show(false);
        payaraServer.showLog();
        payaraServer.connectOutput();
    }

    public async openConfig(payaraServer: PayaraServerInstance): Promise<void> {
        let domainXml = Uri.parse("file:" + payaraServer.getDomainXmlPath());
        vscode.workspace.openTextDocument(domainXml)
            .then(doc => vscode.window.showTextDocument(doc));
    }

    public async refreshServerList(): Promise<void> {
        vscode.commands.executeCommand('payara.server.refresh');
    }

    private async shouldResume(): Promise<boolean> {
        return new Promise<boolean>((resolve, reject) => {
        });
    }

    public deployApp(uri: Uri, debug: boolean) {
        let support = new DeploymentSupport(this);
        this.selectListedServer(server => {
            let deploy = (status: boolean) => {
                if (status) {
                    if (uri.fsPath.endsWith('.war') || uri.fsPath.endsWith('.jar')) {
                        support.deployApplication(uri.fsPath, server);
                    } else {
                        support.buildAndDeployApplication(uri, server);
                    }
                } else {
                    vscode.window.showErrorMessage('Unable to deploy the application as Payara Server instance not running.');
                }
            };
            if (!server.isStarted()) {
                this.startServer(server, debug, deploy);
            } else if (debug && !server.isDebug()) {
                this.restartServer(server, debug, deploy);
            } else {
                deploy(true);
            }
        });
    }

    private selectListedServer(callback: (server: PayaraServerInstance) => any) {
        let servers: PayaraServerInstance[] = this.instanceProvider.getServers();
        if (servers.length === 0) {
            vscode.window.showErrorMessage('Please register the Payara Server.');
        } else if (servers.length === 1) {
            callback(servers[0]);
        } else {
            vscode.window.showQuickPick(servers, {
                placeHolder: 'Select the Payara Server',
                canPickMany: false
            }).then(value => {
                if (value instanceof PayaraServerInstance) {
                    callback(value);
                } else {
                    vscode.window.showErrorMessage('Please select the Payara Server.');
                }
            });
        }
    }

    public undeployApp(application: ApplicationInstance) {
        let controller = this;
        let payaraServer = application.payaraServer;
        let endpoints: RestEndpoints = new RestEndpoints(payaraServer);
        let query: string = '?name=' + encodeURIComponent(application.name);
        endpoints.invoke("undeploy" + query, async response => {
            if (response.statusCode === 200) {
                response.on('data', data => {
                    payaraServer.removeApplication(application);
                    controller.refreshServerList();
                });
            }
        });
    }

    public enableApp(application: ApplicationInstance) {
        let controller = this;
        let payaraServer = application.payaraServer;
        let endpoints: RestEndpoints = new RestEndpoints(payaraServer);
        let query: string = '?DEFAULT=' + encodeURIComponent(application.name);
        endpoints.invoke("enable" + query, async response => {
            if (response.statusCode === 200) {
                response.on('data', data => {
                    application.setEnabled(true);
                    controller.refreshServerList();
                });
            }
        });
    }

    public disableApp(application: ApplicationInstance) {
        let controller = this;
        let payaraServer = application.payaraServer;
        let endpoints: RestEndpoints = new RestEndpoints(payaraServer);
        let query: string = '?DEFAULT=' + encodeURIComponent(application.name);
        endpoints.invoke("disable" + query, async response => {
            if (response.statusCode === 200) {
                response.on('data', data => {
                    application.setEnabled(false);
                    controller.refreshServerList();
                });
            }
        });
    }

    public openApp(application: ApplicationInstance) {
        if (application.getContextPath() === null) {
            vscode.window.showInformationMessage('Context path not found for the application: ' + application.name);
        } else if (application.getContextPath() === undefined) {
            application.fetchContextPath(() => open(new URL(
                "http://localhost:"
                + application.payaraServer.getHttpPort()
                + application.getContextPath()).toString()
            ));
        } else {
            open(new URL(
                "http://localhost:"
                + application.payaraServer.getHttpPort()
                + application.getContextPath()).toString()
            );
        }
    }
}

interface State {
    title: string;
    step: number;
    totalSteps: number;
    path: string;
    domains: QuickPickItem[];
    domainName: string;
    newDomain: boolean;
    adminPort: string;
    httpPort: string;
    username: string;
    password: string;
    name: string;
}<|MERGE_RESOLUTION|>--- conflicted
+++ resolved
@@ -475,26 +475,19 @@
         let query: string = '?debug=' + debug;
         endpoints.invoke("restart-domain", async (res) => {
             if (res.statusCode === 200) {
-<<<<<<< HEAD
-=======
                 payaraServer.connectOutput();
                 payaraServer.setDebug(debug);
->>>>>>> 15ae08a6
                 payaraServer.setState(InstanceState.RESTARTING);
                 this.refreshServerList();
                 payaraServer.getOutputChannel().show(false);
                 payaraServer.checkAliveStatusUsingRest(
-                    async () => {
-                        payaraServer.connectOutput();
+                    async () =>
                         payaraServer.setStarted(true);
                         this.refreshServerList();
-<<<<<<< HEAD
-=======
                         payaraServer.connectOutput();
                         if (callback) {
                             callback(true);
                         }
->>>>>>> 15ae08a6
                     },
                     async () => {
                         payaraServer.disconnectOutput();
